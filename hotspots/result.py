#!/usr/bin/env python

#
# This code is Copyright (C) 2015 The Cambridge Crystallographic Data Centre
# (CCDC) of 12 Union Road, Cambridge CB2 1EZ, UK and a proprietary work of CCDC.
# This code may not be used, reproduced, translated, modified, disassembled or
# copied, except in accordance with a valid licence agreement with CCDC and may
# not be disclosed or redistributed in any form, either in whole or in part, to
# any third party. All copies of this code made in accordance with a valid
# licence agreement as referred to above must contain this copyright notice.
#
# No representations, warranties, or liabilities are expressed or implied in the
# supply of this code by CCDC, its servants or agents, except where such
# exclusion or limitation is prohibited, void or unenforceable under governing
# law.
#
"""

The :mod:`hotspots.result` module contains classes to extract valuable information from the calculated Fragment Hotspot
Maps.

The main fields can be broken due using a fixed volume or fixed score mode.

This approach enables a ranking of ligand sized cavity descriptions to be
extracted. For example, these grids can be used to generate pharmacophores.

The main classes of the :mod:`hotspots.result` module are:
    -Extractor
    -Results

More information about the fragment hotspot maps method is available from:
    Radoux, C.J. et. al., Identifying the Interactions that Determine Fragment Binding at Protein Hotspots J. Med. Chem.
    2016, 59 (9), 4314-4325
    dx.doi.org/10.1021/acs.jmedchem.5b01980
"""
from __future__ import print_function, division

import copy
import operator
import tempfile
from os.path import join, dirname
<<<<<<< HEAD
from os import getcwd
=======
>>>>>>> 46760be3

import numpy as np
from ccdc.cavity import Cavity
from ccdc.io import MoleculeWriter
from ccdc.molecule import Molecule
from ccdc.protein import Protein
from scipy import optimize
from scipy.stats import percentileofscore
from skimage import feature

from hotspots.grid_extension import Grid, _GridEnsemble
from hotspots.hs_utilities import Figures
from hs_pharmacophore import PharmacophoreModel
from hs_utilities import Helper
from atomic_hotspot_calculation import AtomicHotspot, AtomicHotspotResult


class _Scorer(Helper):
    """a class to handle the annotation of objects with Fragment Hotspot Scores"""

    def __init__(self, hotspot_result, obj, tolerance):
        self.hotspot_result = hotspot_result
        self.object = obj
        self.tolerance = tolerance

        if isinstance(obj, Protein):
            self._scored_object = self.score_protein()

        elif isinstance(obj, Molecule):
            self._scored_object = self.score_molecule()

        elif isinstance(obj, Cavity):
            self._scored_object = self.score_cavity()

        elif not obj:
            self._scored_object = self.score_hotspot()

        else:
            raise IOError("supplied object not currently supported, soz!")

    @property
    def scored_object(self):
        return self._scored_object

    def score_protein(self):
        """
        score a protein's atoms, values stored as partial charge
        h_bond_distance between 1.5 - 2.5 A (2.0 A taken for simplicity)
        This method uses the cavity API to reduce the number of atoms to iterate over.
        :return:
        """
        # TODO: enable cavities to be generated from Protein objects
        feats = set([f for f in self.hotspot_result.features])
        prot = self.object
        h_bond_distance = 2.0
        interaction_pairs = {"acceptor": "donor",
                             "donor": "acceptor",
                             "pi": "apolar",
                             "aliphatic": "apolar",
                             "aromatic": "apolar",
                             "apolar": "apolar",
                             "donor_acceptor": "doneptor",
                             "dummy": "dummy"}

        cavities = Helper.cavity_from_protein(self.object)
        for cavity in cavities:
            for feature in cavity.features:
                for atm in feature.residue.atoms:
                    # score with apolar atoms
                    if atm.is_donor is False and atm.is_acceptor is False and atm.atomic_number != 1:
                        score = self.hotspot_result.super_grids['apolar'].get_near_scores(atm.coordinates)
                        if len(score) == 0:
                            score = 0
                        else:
                            score = max(score)
                        prot.atoms[atm.index].partial_charge = score

                # deal with polar atoms using cavity
                if feature.type == "acceptor" or feature.type == "donor" or feature.type =="doneptor":
                    v = feature.protein_vector
                    translate = tuple(map(h_bond_distance.__mul__, (v.x, v.y, v.z)))
                    c = feature.coordinates
                    coordinates = tuple(map(operator.add, (c.x, c.y, c.z), translate))

                    if feature.atom:
                        score = [f.score_value for f in feats if f.grid.contains_point(coordinates, tolerance=2)
                                                                and f.feature_type == interaction_pairs[feature.type]]
                        if len(score) == 0:
                            score = 0
                        else:
                            score = max(score)
                        prot.atoms[feature.atom.index].partial_charge = score

                        # score hydrogen atoms (important for GOLD)
                        a = [a.index for a in prot.atoms[feature.atom.index].neighbours
                             if int(a.atomic_number) == 1]
                        if len(a) > 0:
                            for atm in a:
                                prot.atoms[atm].partial_charge = score

        return prot

    def score_molecule(self):
        """
        score a molecule's atoms, values stored as partial charge
        :return:
        """
        # TODO: score has been placed in partial charge field. This score will persist during read and write
        mol = copy.copy(self.object)
        for atom in mol.heavy_atoms:
            atom_type = self._atom_type(atom=atom)
            score = self._score_atom_type(atom_type, atom.coordinates)
            atom.partial_charge = score

        return mol

    def score_cavity(self):
        # TODO: return scored cavity _features, the score protein function should be enough tbh
        return 0

    def score_hotspot(self, threshold=5, percentile=50):
        """
        Hotspot scored on the median value of all points included in the hotspot.
        NB: grid point with value < 5 are ommited from fragment hotspot map (hence the default threshold)
        :param percentile:
        :return:
        """
        sg = Grid.get_single_grid(self.hotspot_result.super_grids, mask=False)
        return sg.grid_score(threshold=threshold, percentile=percentile)

    # def _score_atom_type(self, grid_type, coordinates):
    #     """
    #     atom
    #     :param grid_type:
    #     :param coordinate:
    #     :param tolerance:
    #     :return:
    #     """
    #     if grid_type == "doneptor":
    #         grid_type = self._doneptor_grid(coordinates)
    #
    #     return self.hotspot_result.super_grids[grid_type].value_at_coordinate(coordinates,
    #                                                                           tolerance=self.tolerance,
    #                                                                           position=False)

    def _percentage_rank(self, obj, threshold=5):
        """
        NB: must score obj first!
        :param obj:
        :param threshold:
        :return:
        """
        mol = copy.copy(self.scored_object)
        adict = {p: g.grid_values(threshold=threshold) for p, g in self.hotspot_result.super_grids.items()}

        for atom in mol.atoms:
            atom_type = self._atom_type(atom)
            if atom_type == "doneptor":
                atom_type = self._doneptor_grid(atom.coordinates)
            atom.partial_charge = percentileofscore(adict[atom_type], atom.partial_charge)

        return mol

    # def _doneptor_grid(self, coordinates):
    #     """
    #     An atom is scored from the grid which yields the highest value
    #     :param coordinates:
    #     :param grid_type:
    #     :return:
    #     """
    #     scores = [self.hotspot_result.super_grids["donor"].value_at_coordinate(coordinates,
    #                                                                            tolerance=self.tolerance,
    #                                                                            position=False),
    #               self.hotspot_result.super_grids["acceptor"].value_at_coordinate(coordinates,
    #                                                                               tolerance=self.tolerance,
    #                                                                               position=False)
    #               ]
    #     d = dict(zip(scores, ["donor", "acceptor"]))
    #     return d[max(d.keys())]

    @staticmethod
    def _atom_type(atom):
        """
        from a ccdc Atom, the "atom type" is returned
        :param a:
        :return:
        """
        if atom.is_donor and atom.is_acceptor:
            return "doneptor"

        elif atom.is_acceptor:
            return "acceptor"

        elif atom.is_donor:
            return "donor"

        elif atom.atomic_symbol == "Xe":
            return "dummy"

        else:
            return "apolar"


class Results(object):
    """
    A Hotspot_results object is returned at the end of a Hotspots calculation. It contains functions for accessing
    and using the results.
    """

    def __init__(self, super_grids, protein, buriedness=None, pharmacophore=None):
        try:
            self.super_grids = super_grids
            for probe, g in super_grids.items():
                b = g.bounding_box
        except:
            raise TypeError("Not a valid Grid")

        self.protein = protein
        self.buriedness = buriedness
        self.pharmacophore = None
<<<<<<< HEAD
        self.features = self._get_features(interaction_dict=super_grids)
=======
        self.identifier = None
>>>>>>> 46760be3

        if pharmacophore:
            self.pharmacophore = self.get_pharmacophore_model()

    class _HotspotFeature(object):
        """
        class to hold polar islands above threshold "_features"
        purpose: enables feature ranking
        """

        def __init__(self, feature_type, grid):
            """

            :param feature_type:
            :param grid:
            """
            self._feature_type = feature_type
            self._grid = grid
            self._feature_coordinates = grid.centroid()
            self._count = (grid > 0).count_grid()
            self._score_value = self.score_feature()
            self._sphere = None

            # set these
            self._rank = None
            self.superstar_results = []

        @property
        def feature_type(self):
            return self._feature_type

        @property
        def grid(self):
            return self._grid

        @property
        def feature_coordinates(self):
            return self._feature_coordinates

        @property
        def sphere(self):
            return self._sphere

        @property
        def count(self):
            return self._count

        @property
        def score_value(self):
            return self._score_value

        @property
        def rank(self):
            return self._rank

        def score_feature(self):
            """
            returns
            :return:
            """
            nx, ny, nz = self.grid.nsteps

            return sum([self.grid.value(i, j, k)
                        for i in range(nx) for j in range(ny) for k in range(nz)
                        if self.grid.value(i, j, k) > 0]) / self.count

    def tractability_scores(self):
        extractor_settings = Extractor.Settings()
        extractor_settings.cutoff = 5
        extractor_settings.island_max_size = 500

        extractor = Extractor(self, mode="global", volume=500, settings=extractor_settings)
        hist = extractor.extracted_hotspots[0].get_map_values()
        all = []
        for x in hist.values():
            all += x.tolist()

        return np.median(all)


    def score(self, obj=None, tolerance=2):
        """
        Given a supported CCDC object, will return the object annotated with Fragment Hotspot scores

        :param obj:
        :param return_value:
        :return:

        TODO: Complete this docstring
        """

        return _Scorer(self, obj, tolerance).scored_object

    def _filter_map(self, g1, g2, tol):
        """
        Experimental feature.
        Takes 2 grids of the same size and coordinate frames. Points that are
        zero in one grid but sampled in the other are
        set to the mean of their nonzero neighbours. Grids are then subtracted and
        the result is returned.
        :param int tol: how many grid points away to consider scores from
        :param g1: a :class: "ccdc.utilities.Grid" instance
        :param g2: a :class: "ccdc.utilities.Grid" instance
        :return: a :class: "ccdc.utilities.Grid" instance
        """

        def filter_point(x, y, z):
            loc_arr = np.array(
                [g[x + i][y + j][z + k] for i in range(-tol, tol + 1) for j in range(-tol, tol + 1) for k in
                 range(-tol, tol + 1)])
            if loc_arr[loc_arr > 0].size != 0:
                #print(np.mean(loc_arr[loc_arr > 0]))
                new_grid[x][y][z] = np.mean(loc_arr[loc_arr > 0])

        vfilter_point = np.vectorize(filter_point)
        com_bound_box = g1.bounding_box
        com_spacing = g1.spacing

        arr1 = g1.get_array()
        arr2 = g2.get_array()

        b_arr1 = np.copy(arr1)
        b_arr2 = np.copy(arr2)

        b_arr1[b_arr1 > 0] = 1.0
        b_arr2[b_arr2 > 0] = -1.0

        diff_arr = b_arr1 + b_arr2

        unmatch1 = np.where(diff_arr == 1)
        unmatch2 = np.where(diff_arr == -1)

        g = arr1
        new_grid = np.copy(arr1)
        vfilter_point(unmatch2[0], unmatch2[1], unmatch2[2])
        f_arr1 = np.copy(new_grid)

        g = arr2
        new_grid = np.copy(arr2)
        vfilter_point(unmatch1[0], unmatch1[1], unmatch1[2])
        f_arr2 = np.copy(new_grid)

        sel_arr = f_arr1 - f_arr2
        sel_arr[sel_arr < 0] = 0
        sel_map = Grid(origin=com_bound_box[0], far_corner=com_bound_box[1], spacing=com_spacing, _grid=None)

        idxs = sel_arr.nonzero()
        vals = sel_arr[idxs]

        as_triads = zip(*idxs)
        for (i, j, k), v in zip(as_triads, vals):
            sel_map._grid.set_value(int(i), int(j), int(k), v)

        return sel_map

    def get_difference_map(self, other, tolerance):
        """
        Experimental feature.
        Generates maps to highlight selectivity for a target over an off target cavity. Proteins should be aligned
        by the binding site of interest prior to calculation.
        High scoring regions of a map represent areas of favourable interaction in the target binding site, not
        present in off target binding site
        :param other: a :class:`hotspots.result.Results` instance
        :param int tolerance: how many grid points away to apply filter to
        :return: a :class:`hotspots.result.Results` instance
        """

        selectivity_grids = {}
        for probe in self.super_grids.keys():
            g1 = self.super_grids[probe]
            g2 = other.super_grids[probe]
            og1, og2 = Grid.common_grid([g1, g2])
            sele = self._filter_map(og1, og2, tolerance)
            selectivity_grids[probe] = sele
        hr = Results(selectivity_grids, self.protein, None, None)
        return hr

    @staticmethod
    def from_grid_ensembles(res_list, prot_name, charged=False):
        """
        Experimental feature.
        Creates ensemble map from a list of Results. Structures in the ensemble have to aligned by the
        binding site of interest prior to the hotspots calculation.
        :param res_list: list of hotspots.result.Results
        :param str prot_name: str
        :param str out_dir: str
        :return: a :class:`hotspots.result.Results` instance
        """
        if charged:
            probe_list = ["acceptor", "apolar", "donor", "positive", "negative"]
        else:
            probe_list = ["acceptor", "apolar", "donor"]

        grid_dic = {}

        for p in probe_list:
            grid_list_p = [r.super_grids[p].minimal() for r in res_list]
            ens = _GridEnsemble()
            grid_dic[p] = ens.from_grid_list(grid_list_p, getcwd(), prot_name, p)

        hr = Results(grid_dic, protein=res_list[0].protein)
        return hr

    def get_pharmacophore_model(self, identifier="id_01", cutoff=5):
        """
        Generates a :class:`hotspots.hotspot_pharmacophore.PharmacophoreModel` instance from peaks in the hotspot maps


        :param str identifier: Identifier for displaying multiple models at once
        :param float cutoff: The score cutoff used to identify islands in the maps. One peak will be identified per island
        :return: a :class:`hotspots.hotspot_pharmacophore.PharmacophoreModel` instance
        """
        return PharmacophoreModel.from_hotspot(self.protein, self.super_grids, identifier=identifier, cutoff=cutoff)

    def get_map_values(self):
        """
        get the number zero grid points for the Fragment Hotspot Result
        :return: dict of str(probe type) by a :class:`numpy.array` (non-zero grid point scores)
        """
        data = Figures.histogram(self, False)
        return data

    def get_histogram(self, fpath="histogram.png"):
        """
        get histogram of zero grid points for the Fragment Hotspot Result
        :param fpath: path to output file
        :return:
        """
<<<<<<< HEAD
        data, plt = Figures.histogram(self, plot=True)
=======
        data, plt = Figures.histogram(self, True)
>>>>>>> 46760be3
        plt.savefig(fpath)
        return data, plt

    # def get_2D_diagram(self, ligand, fpath="diagram.png", title=False):
    #     """
    #
    #     :param ligand:
    #     :param fpath:
    #     :param title:
    #     :return:
    #     """
    #     Figures._2D_diagram(hr, ligand, title=False, output="diagram.png")

    # def get_elaboration_potential(self, large_cavities):
    #     """
    #     Is the hotspot within a drug size cavity:
    #     0 = False
    #     1 = True
    #     TODO: develop a more sophicated method to evaluate elaboration potential
    #     TODO: Complete docstring
    #     :param large_cavities:
    #     :return:
    #     """
    #     centroid = self.location.centroid()
    #     cavity = [c for c in large_cavities if c.contains_point(centroid)]
    #
    #     if len(cavity) == 0:
    #         return 0
    #     else:
    #         return 1

    def _get_superstar_profile(self, feature_radius=1.5, nthreads=6, features=None, best_volume=None):
        """
        EXPERIMENTAL
        :return:
        """
        # set additional object properties
        if features:
            self.features = features
        else:
            self.features = self._get_features(threshold=5, min_feature_size=6)

        if best_volume:
            self.best_volume = best_volume
        else:
            self.best_volume = Grid.get_single_grid(self.super_grids, mask=False)

        self.feature_spheres = self.best_volume.copy_and_clear()
        for feat in self.features:
            self.feature_spheres.set_sphere(point=feat.feature_coordinates,
                                            radius=feature_radius,
                                            value=1,
                                            scaling="None"
                                            )

        # superstar run
        centroid = [self.best_volume.centroid()]
        a = AtomicHotspot()
        a.settings.atomic_probes = ["carbonyl_oxygen", "carboxylate", "pyramidal_r3n", "water_oxygen"]

        self.superstar_result = a.calculate(protein=self.protein,
                                            nthreads=nthreads,
                                            cavity_origins=centroid)

        self.ss = []

        # find overlap
        for r in self.superstar_result:
            common_spheres, common_result = Grid.common_grid([self.feature_spheres, r.grid])
            r.grid = (common_spheres & common_result) * common_result

        # assign island to Hotspot Feature
        feat_id = []
        ss_id = []
        score = []
        import pandas as pd

        for i, feat in enumerate(self.features):

            for r in self.superstar_result:
                feat_id.append(i)
                ss_id.append(r.identifier)

                ss_dict = {Helper.get_distance(feat.feature_coordinates, island.centroid()): island
                           for island in r.grid.islands(threshold=1)
                           if Helper.get_distance(feat.feature_coordinates, island.centroid()) < 1}

                if len(ss_dict) == 0:
                    g = r.grid.copy_and_clear()

                else:
                    shortest = sorted([f[0] for f in ss_dict.items()], reverse=False)[0]
                    g = ss_dict[shortest]

                feat.superstar_results.append(AtomicHotspotResult(identifier=r.identifier,
                                                                  grid=g,
                                                                  buriedness=None)
                                              )

                score.append(g.grid_score(threshold=1, percentile=50))

        return pd.DataFrame({"feature_id": feat_id, "interaction": ss_id, "score": score})

    @staticmethod
    def _get_features(interaction_dict, threshold=5, min_feature_gp=6, excluded=("apolar")):
        """
        returns Hotspot Feature object with a score to enable ranking
        :param probe:
        :param g:
        :return:
        """
        f = []
        for probe, g in interaction_dict.items():
            if len(g.islands(threshold=threshold)) > 0:
                for island in g.islands(threshold=threshold):
                    if (island > threshold).count_grid() > min_feature_gp and probe not in excluded:
                        f.append(Results._HotspotFeature(probe, island))
        return f

    def _rank_features(self):
        """
        rank _features based upon feature score (TO DO: modify score if required)
        :return:
        """
        feature_by_score = {feat.score_value: feat for feat in self.features}
        score = sorted([f[0] for f in feature_by_score.items()], reverse=True)
        for i, key in enumerate(score):
            feature_by_score[key]._rank = int(i + 1)

    def extract_pocket(self, whole_residues=False):
        """
        Create a :class:`ccdc.Protein` containing atoms or residues that have a score > 0

        :param bool whole_residues: whether to include all residue atoms if only a subset have a score > 0
        :return: a :class:`ccdc.Protein` instance
        """
        prot_scores = self.score_protein()
        pocket = self.protein.copy()
        pocket.remove_hydrogens()
        for residue in pocket.residues:
            keep_residue = False
            for atom in residue.atoms:
                a_id = "{0}/{1}/{2}".format(residue.chain_identifier, residue.identifier.split(':')[1][3:],
                                            atom.label)
                atom_type = self._get_atom_type(atom)

                if atom_type == 'doneptor':
                    score = max([prot_scores[a_id]['donor'], prot_scores[a_id]['acceptor']])
                else:
                    score = prot_scores[a_id][atom_type]

                if score > 0:
                    keep_residue = True
                elif score == 0 and not whole_residues:
                    pocket.remove_atom(atom)

            if whole_residues and not keep_residue:
                pocket.remove_atoms(residue.atoms)
        return pocket

    def _ngl_widget(self, out_dir=None):
        """
        jupyter notebook --NotebookApp.iopub_data_rate_limit=10000000000.0
        creates ngl widget from hotspot. For use in ipython notebooks
        :param str out_dir:
        :return:
        """
        import nglview as nv
        from ipywidgets import IntSlider, interact

        color_dict = {"apolar": "yellow",
                      "donor": "blue",
                      "acceptor": "red",
                      "negative": "magenta",
                      "positive": "cyan"}
        if out_dir:
            out = Helper.get_out_dir(out_dir)
        else:
            out = tempfile.mkdtemp()

        for p, g in self.super_grids.items():
            g.write(join(out, "{}.ccp4".format(p)))

        with MoleculeWriter(join(out, "protein.pdb")) as w:
            w.write(self.protein)

        view = nv.NGLWidget()
        view.add_component(join(out, "protein.pdb"))

        k = self.super_grids.keys()
        for i, p in enumerate(k):
            view.add_component(join(out, "{}.ccp4".format(p)))
            view.add_representation('isosurface', component=i + 1)
            view.update_representation(component=i + 1, color=color_dict[p])

        @interact(x=IntSlider(description="HS Score", min=0, max=30, step=1))
        def f(x):
            view.update_representation(component=1, isolevel=int(x), isoleveltype='value')
            view.update_representation(component=2, isolevel=int(x), isoleveltype='value')
            view.update_representation(component=3, isolevel=int(x), isoleveltype='value')
            view.update_representation(component=4, isolevel=int(x), isoleveltype='value')
            view.update_representation(component=5, isolevel=int(x), isoleveltype='value')

        return view


class Extractor(object):
    """
    A class to handle the extraction of discrete volumes from the highest scoring regions of the hotspot maps.
    """

    class Settings(object):
        """
        Default settings for hotspot extraction

        :param float volume:
        :param float cutoff:
        :param str mode:
        :param int padding_factor:
        :param float spacing:
        :param int min_feature_gp:
        :param int max_features:
        :param float min_distance:
        :param int island_max_size:
        :param float sigma:
        :param float drug_volume:
        :param int buriedness_value:
        :param bool fragments:
        :param bool lead:
        :param bool pharmacophore:
        """

        def __init__(self, volume=150, cutoff=14, mode="seed", padding_factor=0, spacing=0.5,
                     min_feature_gp=5, max_features=10, min_distance=6, island_max_size=100, sigma=0.3,
                     drug_volume=300, buriedness_value=4, fragments=None, lead=None, pharmacophore=True):
            self.volume = volume
            self.cutoff = cutoff
            self.mode = mode
            self.padding_factor = padding_factor
            self.spacing = spacing
            self.min_feature_gp = min_feature_gp
            self.max_features = max_features
            self.min_distance = min_distance
            self.island_max_size = island_max_size
            self.sigma = sigma
            self.drug_volume = drug_volume
            self.buriedness_value = buriedness_value
            self.fragments = fragments
            self.lead = lead
            self.pharmacophore = pharmacophore
            self.mvon = True

        @property
        def _num_gp(self):
            """
            number of grid point for a given volume
            :return:
            """
            return int(float(self.volume) / self.spacing ** 3)

        @property
        def _search_radius(self):
            """
            describes search radius around a given seed
            :return:
            """
            s = 3
            s += round((int(self.volume) / 50))
            print('search_radius', s)
            return s

    class _Optimiser(object):
        """
        A class to handle the optimisation operations
        """

        def __init__(self, mask, settings, peak=None):
            self.peak = peak
            self.mask = mask
            self.settings = settings

        def _count_island_points(self, threshold):
            """
            For a given island, the difference between the target number of grid points and the actual number of
             grid points is returned
            :param threshold:
            :return: int
            """

            island = self.mask.get_best_island(threshold, mode="score", peak=self.peak)
            if island is None:
                return 999999
            points = (island > threshold).count_grid()
            return abs(self.settings._num_gp - points)
            # if self.peak:
            #     padding = self.settings.padding_factor * self.settings._num_gp
            #     return abs((self.settings._num_gp + padding) - points)
            # else:
            #     return abs(self.settings._num_gp - points)

        def _count_grid_points(self, threshold):
            """
            For a given island, the difference between the target number of grid points and the actual number of
             grid points is returned
            :param threshold:
            :return: int
            """
            points = (self.top_island > threshold).count_grid()
            return abs(self.settings._num_gp - points)

        def _reselect_points(self, threshold):
            """
            looks within the top islands bounding box for other points above threshold.
            :param threshold: float, island threshold
            :return:
            """
            self.top_island = self.mask.get_best_island(threshold=threshold, mode="score", peak=self.peak)
            new_threshold = optimize.fminbound(self._count_grid_points, 0, 30, xtol=0.01)
            best_island = (self.top_island > new_threshold) * self.top_island

            return new_threshold, best_island

        def optimize_island_threshold(self):
            """
            Takes the input mask and finds the island threshold which returns the desired volume
            :return:
            """
            # threshold = optimize.fminbound(self._count_island_points, 0, 50, xtol=0.025)
            x0 = np.array([14])
            b = optimize.Bounds(0, 50)
            ret = optimize.minimize_scalar(self._count_island_points, x0, bounds=(0, 50), method='bounded')
            threshold = ret.x
            if threshold > 48:
                threshold = 1
            best_island = self.mask.get_best_island(threshold=threshold, mode='score', peak=self.peak)

            # If threshold is close to zero, keep all grid points
            try:
                best_island = (best_island > threshold) * best_island
            except TypeError:
                best_island = self.mask

            if best_island.count_grid() > self.settings._num_gp:
                threshold += 0.01
                best_island = (best_island > threshold) * best_island

            # new_threshold, best_island = self._reselect_points(threshold=threshold)
            # if (self.settings._num_gp * 0.85) < best_island.count_grid() < (self.settings._num_gp * 1.15):
            print("target = {}, actual = {}".format(self.settings._num_gp, best_island.count_grid()))
            return threshold, best_island
            # else:
            #     return None, None

    def __init__(self, hr, settings=None):
        """

        :param hr: An :class:`hotspots.HotspotResults` instance
        :param settings: An :class:`hotspots.Extractor.Settings` instance
        :param str mode: Options are "seed" or "global". Seed will aim to find multiple volumes, grown from suitable seed points, and works best for locating multiple hotspots in a single pocket. Global can be used to select the best target volume across the entire protein.
        :param float volume: Target volume for extractor. The extracted volume may differ slightly from the target volume
        :param bool pharmacophores: Whether to generate a pharmacophore model
        """


        if settings is None:
            self.settings = self.Settings()
        else:
            self.settings = settings
        self._single_grid = None
        self._masked_dic = None
        self.out_dir = None
        self.extracted_hotspots = None


        if self.settings.mvon:
            hr.super_grids.update({probe: g.max_value_of_neighbours() for probe, g in hr.super_grids.items()})

        try:
            hr.super_grids["negative"] = hr.super_grids["negative"].deduplicate(hr.super_grids["acceptor"],
                                                                                threshold=10,
                                                                                tolerance=2)

            hr.super_grids["positive"] = hr.super_grids["positive"].deduplicate(hr.super_grids["donor"],
                                                                                threshold=10,
                                                                                tolerance=2)
        except KeyError:
            pass

        hr.super_grids.update({probe: g.minimal() for probe, g in hr.super_grids.items()})
        self.hotspot_result = hr
        self._masked_dic, self._single_grid = Grid.get_single_grid(self.hotspot_result.super_grids)


        # fragment hotspot post processing
        # if self.settings.mode == "seed":
        #     hr.super_grids = self.grid_post_process(hr.super_grids)

        # else:


    def extract_best_volume(self, volume="125", pharmacophores=True):
        self.settings.volume = volume
        self.settings.pharmacophore = pharmacophores
        self.out_dir = None

        self._peaks = None
        e = self._from_hotspot(self.single_grid,
                               self.masked_dic,
                               self.settings,
                               self.hotspot_result.protein,
                               seed=None)

        self.extracted_hotspots = [e]
        self._rank_extracted_hotspots()

        # generate pharmacophores
        if self.settings.pharmacophore:
            self._get_pharmacophores()



        return self.extracted_hotspots



    def extract_all_volumes(self, volume="125", pharmacophores=True):
        self.settings.volume = volume
        self.settings.pharmacophore = pharmacophores
        self.out_dir = None

        self.extracted_hotspots = []

        self._peaks = self._get_peaks()

        for peak in self.peaks:
            print(peak)

            e = self._from_hotspot(self.single_grid,
                                   self.masked_dic,
                                   self.settings,
                                   self.hotspot_result.protein,
                                   seed=peak)

            # if e:
            #     if e.threshold > 0:

            self.extracted_hotspots.append(e)

        self._rank_extracted_hotspots()
        # generate pharmacophores
        if self.settings.pharmacophore:
            self._get_pharmacophores()

        return self.extracted_hotspots

    def _from_hotspot(self, single_grid, mask_dic, settings, prot, seed=None):
        """
        create a Extracted Hotspot object from HotspotResult object
        :param single_grid:
        :param mask_dic:
        :param settings:
        :param prot:
        :param seed:
        :return:
        """
        if seed:
            sphere = single_grid.copy_and_clear()
            sphere.set_sphere(point=seed, radius=settings._search_radius, value=1, scaling='None')
            mask = (sphere & single_grid) * single_grid
        else:
            mask = single_grid

        optimiser = Extractor._Optimiser(mask=mask, settings=settings, peak=seed)
        threshold, best_island = optimiser.optimize_island_threshold()

        if best_island is not None:
            location, features = self._get_interaction_type(mask_dic, best_island, threshold, settings)
            grd_dict = self._get_grid_dict(location, features, settings)

            hr = Results(super_grids=grd_dict, protein=prot)


            hr.threshold = threshold
            hr.best_island = best_island.minimal()
            hr.location = location
            hr.features = features
            hr.score_value = hr.score()
            hr.rank = hr._rank_features()
            return hr

    def _grow_from_seed(self, single_grid, mask_dic, settings, prot, seed=None):
        """
        create a Extracted Hotspot object from HotspotResult object
        :param single_grid:
        :param mask_dic:
        :param settings:
        :param prot:
        :param seed:
        :return:
        """

        inner = single_grid.copy_and_clear()
        inner.set_sphere(point=seed, radius=1, value=20, scaling='None')
        # mask = (sphere & single_grid) * single_grid

        # optimiser = _Results.Optimiser(mask=mask, settings=settings, peak=seed)
        # threshold, best_island = optimiser.optimize_island_threshold()
        num_gp = inner.count_grid()
        grown = Grid.grow(inner, single_grid)
        while num_gp < settings._num_gp:

            grown = Grid.grow(inner, single_grid)
            diff = grown > inner
            if diff.count_grid() < 10:
                break
            inner = grown
            num_gp = inner.count_grid()
            print(num_gp, 'out of', settings._num_gp)

        tmp_best_island = inner * single_grid
        g_vals = tmp_best_island.grid_values()
        g_vals[::-1].sort()
        try:
            threshold = g_vals[settings._num_gp]
        except IndexError:
            threshold = g_vals.min()

        best_island = grown

        if best_island is not None:
            location, features = self._get_interaction_type(mask_dic, best_island, threshold, settings)
            grd_dict = self._get_grid_dict(location, features, settings)

            hr = Results(super_grids=grd_dict, protein=prot)

            hr.threshold = threshold
            hr.best_island = best_island.minimal()
            hr.location = location
            hr.features = features
            hr.score_value = hr.score()
            hr.rank = hr._rank_features()
            return hr

    def _get_interaction_type(self, mask_dic, best_island, threshold, settings):
        """
        seperates single grid into grid by interaction type
        :return:
        """
        common_best_island = mask_dic["apolar"].common_boundaries(best_island)
        features_in_vol = {p: g * (g & common_best_island) for p, g in mask_dic.items()}
        location = features_in_vol["apolar"]
        features = self.hotspot_result._get_features(interaction_dict=features_in_vol,
                                         threshold=threshold,
                                         min_feature_gp=settings.min_feature_gp)
        return location, features

    @staticmethod
    def _get_grid_dict(location, features, settings):
        """
        Creates super grid dict from location and _features
        :param location:
        :param features:
        :param settings:
        :return:
        """
        grid_dic = {"apolar": location.minimal()}
        interaction_types = set([feat.feature_type for feat in features])
        feature_by_score = {f.score_value: f for f in features}
        features = [feature_by_score[s]
                    for s in sorted([f[0] for f in feature_by_score.items()], reverse=True)][:settings.max_features - 1]
        for probe in interaction_types:
            if settings.mode == "seed":
                grids = [feat.grid for feat in features
                         if feat.feature_type == probe and
                         feat.score_value >= settings.cutoff]

            else:
                grids = [feat.grid for feat in features if feat.feature_type == probe]
            if len(grids) == 0:
                grids = [location.minimal().copy_and_clear()]

            grid_dic.update({probe: Grid.super_grid(1, *grids)})

        return grid_dic

    # def get_superstar_result(self, superstar_results):
    #     """
    #     finds the overlap between the extracted hotspot and the superstar results
    #     :param superstar_result:
    #     :return:
    #     """
    #     # TO DO: ALLOW SS RUN IN EXTRACTED_HOTSPOT CLASS
    #
    #     extracted_superstar = []
    #
    #     for result in superstar_results:
    #         common_best_island, common_result_grid = Grid.common_grid(self.best_island, result.grid)
    #         ss_boundary = (common_best_island & common_result_grid) * common_result_grid
    #         new = copy.copy(result)
    #         if len(ss_boundary.islands(threshold=2)) != 0:
    #             g = Grid.super_grid(2, *ss_boundary.islands(threshold=2))
    #             threshold = g.grid_score(threshold=1, percentile=50)
    #             print threshold
    #             new.grid = (g > threshold) * g
    #         else:
    #             new.grid = ss_boundary.copy_and_clear()
    #
    #         extracted_superstar.append(new)
    #
    #     return extracted_superstar
    #
    # def calc_feature_profile(self):
    #     """
    #     for each hotspot feature, the overlap between the feature sphere and superstar result is calculated
    #     this is stored as an HotspotFeature attribute (superstar profile)
    #     :return:
    #     """
    #     for feat in self._features:
    #         super_profile = []
    #
    #         for result in self.superstar_results:
    #             common_result_grid, common_sphere = Grid.common_grid(result.grid, feat.sphere)
    #             super_sphere = (common_sphere & common_result_grid) * common_result_grid
    #
    #             if len(super_sphere.islands(threshold=2)) != 0:
    #                 result.grid = Grid.super_grid(2, *super_sphere.islands(threshold=2))
    #
    #             else:
    #                 result.grid = feat.sphere.copy_and_clear()
    #
    #             super_profile.append(result)
    #
    #         feat.superstar_profile = super_profile


    @property
    def single_grid(self):
        return self._single_grid

    @property
    def masked_dic(self):
        return self._masked_dic

    @property
    def peaks(self):
        return self._peaks

    # def grid_post_process(self, super_grids):
    #     """
    #     carry out post-processing of fragment hotspot maps
    #
    #     Limit the size of polar islands. Keep top scores upto X grid points
    #     :return:
    #     """
    #     for probe, g in super_grids.items():
    #         if probe == "apolar":
    #             super_grids.update({probe: g.max_value_of_neighbours()})
    #
    #         else:
    #             h = g.max_value_of_neighbours()
    #             h = h.limit_island_size(self.settings.island_max_size)
    #             if h.bounding_box != super_grids["apolar"].bounding_box:
    #                 h = super_grids["apolar"].common_boundaries(g)
    #
    #             super_grids.update({probe: h})
    #
    #     # try:
    #     #     super_grids["negative"] = super_grids["negative"].deduplicate(super_grids["acceptor"],
    #     #                                                                         threshold=10,
    #     #                                                                         tolerance=2)
    #     #
    #     #     super_grids["positive"] = super_grids["positive"].deduplicate(super_grids["donor"],
    #     #                                                                         threshold=10,
    #     #                                                                         tolerance=2)
    #     # except KeyError:
    #     #     pass
    #
    #     return super_grids

    def _get_peaks(self):
        """
        find peak coordinates in apolar maps, used as seeds to find top volumes
        :return:
        """
        apolar = self.hotspot_result.super_grids["apolar"]
        peaks = feature.peak_local_max(apolar.get_array(),
                                       min_distance=self.settings.min_distance,
                                       threshold_abs=self.settings.cutoff)
        peak_by_value = {}
        for peak in peaks:
            val = apolar.value(int(peak[0]), int(peak[1]), int(peak[2]))
            if val > self.settings.cutoff:
                if val in peak_by_value:
                    peak_by_value[val].append((peak[0], peak[1], peak[2]))
                else:
                    peak_by_value.update({val: [(peak[0], peak[1], peak[2])]})

        average_peaks = []
        for key in peak_by_value.keys():
            x = [point[0] for point in peak_by_value[key]]
            y = [point[1] for point in peak_by_value[key]]
            z = [point[2] for point in peak_by_value[key]]
            average_peaks.append(apolar.indices_to_point(int(sum(x) / len(x)),
                                                         int(sum(y) / len(y)),
                                                         int(sum(z) / len(z))

                                                         )
                                 )
        return average_peaks

    def _get_extracted_hotspots(self):
        """
        locate peaks in apolar maps and define fragment size volume
        :return: list of peak coordinates
        """
        extracted_hotspots = []
        if self.settings.mode == "seed":
            print(self.peaks)
            for peak in self.peaks:
                print(peak)

                e = self._from_hotspot(self.single_grid,
                                       self.masked_dic,
                                       self.settings,
                                       self.hotspot_result.protein,
                                       seed=peak)

                # if e:
                #     if e.threshold > 0:
                print(e.threshold)
                extracted_hotspots.append(e)

        elif self.settings.mode == "grow":
            print(self.peaks)
            for peak in self.peaks:
                e = self._grow_from_seed(self.single_grid,
                                         self.masked_dic,
                                         self.settings,
                                         self.hotspot_result.protein,
                                         seed=peak)

                # if e:
                #     if e.threshold > 0:
                print(e.threshold)
                extracted_hotspots.append(e)


        else:

            e = self._from_hotspot(self.single_grid,
                                   self.masked_dic,
                                   self.settings,
                                   self.hotspot_result.protein,
                                   seed=None)

            extracted_hotspots.append(e)

        return extracted_hotspots

    def _rank_extracted_hotspots(self):
        """
        assigns rank based upon extracted hotspot score
        :return:
        """
        hotspot_by_score = {hotspot.score_value: hotspot for hotspot in self.extracted_hotspots}
        score = sorted([f[0] for f in hotspot_by_score.items()], reverse=True)

        for i, key in enumerate(score):
            hotspot_by_score[key].rank = int(i + 1)

        extracted_hotspots_by_rank = {h.rank: h for h in self.extracted_hotspots}
        self.extracted_hotspots = [value for (key, value) in sorted(extracted_hotspots_by_rank.items())]

        for i, hs in enumerate(self.extracted_hotspots):
            hs.identifier = "rank_{}".format(hs.rank)
            print("rank", hs.rank, "score", hs.score_value)

    def _select_cavity_grids(self, cavs):
        """get empty cavity grids"""
        grds = [Grid(origin=cav.bounding_box[0],
                     far_corner=cav.bounding_box[1],
                     spacing=self.settings.spacing,
                     default=0)
                for cav in cavs]

        if self.settings.mode == "seed":
            filtered = set([g for seed in [p for p in self.peaks]
                            for g in grds
                            if g.contains_point(seed)])

        else:
            raise IOError("Currently only available in seed mode")

        return filtered

    def _get_pharmacophores(self):
        """
        generates a pharmacophore model, stores as attribute of hotspot result
        :return:
        """
        for i, hotspot in enumerate(self.extracted_hotspots):
            hotspot.pharmacophore = hotspot.get_pharmacophore_model(identifier=hotspot.identifier)

    def _write(self, out_dir, mode="best_islands"):
        """
        write out information to aid debugging: valid modes:
            -peaks:
            -locations: spheres and islands at apolar peak locations
            -_features: islands and probes at feature point locations
        """

        if mode == "peaks":
            out_dir = Helper.get_out_dir(join(out_dir))
            pymol_out = 'from pymol import cmd\nfrom pymol.cgo import *\n'
            for i, peak in enumerate(self.peaks):
                score = "{0:.2f}".format(self.hotspot_result.super_grids["apolar"].value_at_point(peak))
                sphere = 'score_{0} = [COLOR, 1.00, 1.000, 0.000] + ' \
                         '[ALPHA, 0.8] + ' \
                         '[SPHERE, float({1}), float({2}), float({3}), float(0.5)]\n' \
                    .format(i, peak[0], peak[1], peak[2])
                pymol_out += sphere
                pymol_out += '\ncmd.load_cgo(score_{1}, "score_{0}", 1)'.format(score, i)
                pymol_out += '\ncmd.group("Peaks", members="score_{0}")\n'.format(score)
            with open(join(out_dir, "peaks.py"), "w") as pymol_file:
                pymol_file.write(pymol_out)

        elif mode == "best_islands":
            out_dir = Helper.get_out_dir(join(out_dir, "best_islands"))
            pymol_out = 'from pymol import cmd\nfrom pymol.cgo import *\n'
            thresholds = []
            for i, extracted in enumerate(self.extracted_hotspots):
                extracted.best_island.write(join(out_dir, "island_{}.grd".format(i)))
                thresholds.append(extracted.threshold)
            pymol_out += """
nh = {0}
thresholds = {1}
for n in range(nh):
    cmd.load(r'best_islands/island_%s.grd' % (n), 'apolar_%s' % (n))
    cmd.isosurface('surface_apolar_%s' % (n), 'apolar_%s' % (n), thresholds[n])
    cmd.set('transparency', 0.7, 'surface_apolar_%s' % (n))
    cmd.color('yellow', 'surface_apolar_%s' % (n))
for n in range(nh):
    cmd.group('hotspot_%s'%(n), members= 'surface_apolar_%s'%(n))
    cmd.group('hotspot_%s'%(n), members= 'apolar_%s'%(n))""" \
                .format(len(self.extracted_hotspots), thresholds)

            with open(join(dirname(out_dir), "best_islands.py"), "w") as pymol_file:
                pymol_file.write(pymol_out)

        else:
            raise IOError("mode not supported")<|MERGE_RESOLUTION|>--- conflicted
+++ resolved
@@ -39,11 +39,8 @@
 import operator
 import tempfile
 from os.path import join, dirname
-<<<<<<< HEAD
+
 from os import getcwd
-=======
->>>>>>> 46760be3
-
 import numpy as np
 from ccdc.cavity import Cavity
 from ccdc.io import MoleculeWriter
@@ -263,11 +260,8 @@
         self.protein = protein
         self.buriedness = buriedness
         self.pharmacophore = None
-<<<<<<< HEAD
         self.features = self._get_features(interaction_dict=super_grids)
-=======
         self.identifier = None
->>>>>>> 46760be3
 
         if pharmacophore:
             self.pharmacophore = self.get_pharmacophore_model()
@@ -496,11 +490,7 @@
         :param fpath: path to output file
         :return:
         """
-<<<<<<< HEAD
         data, plt = Figures.histogram(self, plot=True)
-=======
-        data, plt = Figures.histogram(self, True)
->>>>>>> 46760be3
         plt.savefig(fpath)
         return data, plt
 
